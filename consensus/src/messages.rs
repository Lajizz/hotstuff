--- conflicted
+++ resolved
@@ -20,16 +20,11 @@
     pub qc: QC,
     pub tc: Option<TC>,
     pub author: PublicKey,
-<<<<<<< HEAD
     pub view: SeqNumber,   // increment by 1 after every async fallback, initially 0
     pub round: SeqNumber,
     pub height: HeightNumber,   // for async block height={1,2}, for sync block height=0
     pub fallback: Bool,  // 1 if async block; 0 if sync block
-    pub payload: Vec<u8>,
-=======
-    pub round: RoundNumber,
     pub payload: Vec<Vec<u8>>,
->>>>>>> 700fbdee
     pub signature: Signature,
 }
 
@@ -38,16 +33,11 @@
         qc: QC,
         tc: Option<TC>,
         author: PublicKey,
-<<<<<<< HEAD
         view: SeqNumber,
         round: SeqNumber,
         height: HeightNumber,
         fallback: Bool,
-        payload: Vec<u8>,
-=======
-        round: RoundNumber,
         payload: Vec<Vec<u8>>,
->>>>>>> 700fbdee
         mut signature_service: SignatureService,
     ) -> Self {
         let mut block = Self {
@@ -111,15 +101,11 @@
         hasher.update(self.author.0);
         hasher.update(self.view.to_le_bytes());
         hasher.update(self.round.to_le_bytes());
-<<<<<<< HEAD
         hasher.update(self.height.to_le_bytes());
         hasher.update(&self.fallback.to_le_bytes());
-        hasher.update(&self.payload);
-=======
         for x in &self.payload {
             hasher.update(x);
         }
->>>>>>> 700fbdee
         hasher.update(&self.qc.hash);
         Digest(hasher.finalize().as_slice()[..32].try_into().unwrap())
     }
@@ -136,12 +122,8 @@
             self.round,
             self.height,
             self.qc,
-<<<<<<< HEAD
-            self.payload.len(),
+            self.payload.iter().map(|x| x.len()).sum::<usize>(),
             self.fallback
-=======
-            self.payload.iter().map(|x| x.len()).sum::<usize>(),
->>>>>>> 700fbdee
         )
     }
 }
