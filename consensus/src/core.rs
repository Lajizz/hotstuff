--- conflicted
+++ resolved
@@ -107,30 +107,6 @@
         self.store.write(key, value).await;
     }
 
-<<<<<<< HEAD
-    async fn transmit(
-        &mut self,
-        message: &ConsensusMessage,
-        to: Option<PublicKey>,
-    ) -> ConsensusResult<()> {
-        sleep(Duration::from_millis(self.parameters.network_delay)).await;
-        let addresses = if let Some(to) = to {
-            debug!("Sending {:?} to {}", message, to);
-            vec![self.committee.address(&to)?]
-        } else {
-            debug!("Broadcasting {:?}", message);
-            self.committee.broadcast_addresses(&self.name)
-        };
-        let bytes = bincode::serialize(message).expect("Failed to serialize core message");
-        let message = NetMessage(Bytes::from(bytes), addresses);
-        if let Err(e) = self.network_channel.send(message).await {
-            panic!("Failed to send block through network channel: {}", e);
-        }
-        Ok(())
-    }
-
-=======
->>>>>>> eecff4b6
     // -- Start Safety Module --
     fn increase_last_voted_round(&mut self, target: SeqNumber) {
         self.last_voted_round = max(self.last_voted_round, target);
