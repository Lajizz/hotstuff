use super::*;
use crate::common::{chain, committee, committee_with_base_port, keys, listener};
use crypto::SecretKey;
use futures::future::try_join_all;
use std::fs;
use tokio::sync::mpsc::channel;

fn core(
    name: PublicKey,
    secret: SecretKey,
    committee: Committee,
    store_path: &str,
) -> (
    Sender<ConsensusMessage>,
    Receiver<ProposerMessage>,
    Receiver<Block>,
) {
    let (tx_core, rx_core) = channel(1);
    let (tx_loopback, rx_loopback) = channel(1);
    let (tx_proposer, rx_proposer) = channel(1);
    let (tx_mempool, mut rx_mempool) = channel(1);
    let (tx_commit, rx_commit) = channel(1);

    let signature_service = SignatureService::new(secret);
    let _ = fs::remove_dir_all(store_path);
    let store = Store::new(store_path).unwrap();
    let leader_elector = LeaderElector::new(committee.clone());
    let mempool_driver = MempoolDriver::new(store.clone(), tx_mempool, tx_loopback.clone());
    let synchronizer = Synchronizer::new(
        name,
        committee.clone(),
        store.clone(),
        tx_loopback,
        /* sync_retry_delay */ 100_000,
    );

    tokio::spawn(async move {
        loop {
            rx_mempool.recv().await;
        }
    });

    Core::spawn(
        name,
        committee,
        signature_service,
        store,
        leader_elector,
        mempool_driver,
        synchronizer,
        /* timeout_delay */ 100,
        /* rx_message */ rx_core,
        rx_loopback,
        tx_proposer,
        tx_commit,
    );

    (tx_core, rx_proposer, rx_commit)
}

fn leader_keys(round: Round) -> (PublicKey, SecretKey) {
    let leader_elector = LeaderElector::new(committee());
    let leader = leader_elector.get_leader(round);
    keys()
        .into_iter()
        .find(|(public_key, _)| *public_key == leader)
        .unwrap()
}

#[tokio::test]
async fn handle_proposal() {
    let committee = committee_with_base_port(16_000);

    // Make a block and the vote we expect to receive.
    let block = chain(vec![leader_keys(1)]).pop().unwrap();
    let (public_key, secret_key) = keys().pop().unwrap();
    let vote = Vote::new_from_key(block.digest(), block.round, public_key, &secret_key);
    let expected = bincode::serialize(&ConsensusMessage::Vote(vote)).unwrap();

    // Run a core instance.
    let store_path = ".db_test_handle_proposal";
    let (tx_core, _rx_proposer, _rx_commit) =
        core(public_key, secret_key, committee.clone(), store_path);

    // Send a block to the core.
    let message = ConsensusMessage::Propose(block.clone());
    tx_core.send(message).await.unwrap();

    // Ensure the next leaders gets the vote.
    let (next_leader, _) = leader_keys(2);
    let address = committee.address(&next_leader).unwrap();
    let handle = listener(address, Some(Bytes::from(expected)));
    assert!(handle.await.is_ok());
}

#[tokio::test]
async fn generate_proposal() {
    // Get the keys of the leaders of this round and the next.
    let (leader, leader_key) = leader_keys(1);
    let (next_leader, next_leader_key) = leader_keys(2);

    // Make a block, votes, and QC.
    let block = Block::new_from_key(QC::genesis(), leader, 1, Vec::new(), &leader_key);
    let hash = block.digest();
    let votes: Vec<_> = keys()
        .iter()
        .map(|(public_key, secret_key)| {
            Vote::new_from_key(hash.clone(), block.round, *public_key, &secret_key)
        })
        .collect();
    let hight_qc = QC {
        hash,
        round: block.round,
        votes: votes
            .iter()
            .cloned()
            .map(|x| (x.author, x.signature))
            .collect(),
    };

    // Run a core instance.
    let store_path = ".db_test_generate_proposal";
    let (tx_core, mut rx_proposer, _rx_commit) =
        core(next_leader, next_leader_key, committee(), store_path);

    // Send all votes to the core.
    for vote in votes.clone() {
        let message = ConsensusMessage::Vote(vote);
        tx_core.send(message).await.unwrap();
    }

    // Ensure the core sends a new block.
<<<<<<< HEAD
    let ProposerMessage(round, qc, tc) = rx_proposer.recv().await.unwrap();
    assert_eq!(round, 2);
    assert_eq!(qc, hight_qc);
    assert!(tc.is_none());
=======
    match rx_proposer.recv().await.unwrap() {
        ProposerMessage::Make(round, qc, tc) => {
            assert_eq!(round, 2);
            assert_eq!(qc, hight_qc);
            assert!(tc.is_none());
        }
        _ => panic!("Unexpected protocol message"),
    }
>>>>>>> c95ec5ee
}

#[tokio::test]
async fn commit_block() {
    // Get enough distinct leaders to form a quorum.
    let leaders = vec![leader_keys(1), leader_keys(2), leader_keys(3)];
    let chain = chain(leaders);

    // Run a core instance.
    let store_path = ".db_test_commit_block";
    let (public_key, secret_key) = keys().pop().unwrap();
<<<<<<< HEAD
    let (tx_core, _rx_proposer, mut rx_commit) =
=======
    let (tx_core, mut rx_proposer, mut rx_commit) =
>>>>>>> c95ec5ee
        core(public_key, secret_key, committee(), store_path);

    // Send a the blocks to the core.
    let committed = chain[0].clone();
    for block in chain {
        let message = ConsensusMessage::Propose(block);
        tx_core.send(message).await.unwrap();

        let _ = rx_proposer.recv().await.unwrap();
    }

    // Ensure the core commits the head.
    match rx_commit.recv().await {
        Some(b) => assert_eq!(b, committed),
        _ => assert!(false),
    }
}

#[tokio::test]
async fn local_timeout_round() {
    let committee = committee_with_base_port(16_100);

    // Make the timeout vote we expect to send.
    let (public_key, secret_key) = leader_keys(3);
    let timeout = Timeout::new_from_key(QC::genesis(), 1, public_key, &secret_key);
    let expected = bincode::serialize(&ConsensusMessage::Timeout(timeout)).unwrap();

    // Run a core instance.
    let store_path = ".db_test_local_timeout_round";
    let (_tx_core, _rx_proposer, _rx_commit) =
        core(public_key, secret_key, committee.clone(), store_path);

    // Ensure the node broadcasts a timeout vote.
    let handles: Vec<_> = committee
        .broadcast_addresses(&public_key)
        .into_iter()
<<<<<<< HEAD
        .map(|address| listener(address, Some(Bytes::from(expected.clone()))))
=======
        .map(|(_, address)| listener(address, Some(Bytes::from(expected.clone()))))
>>>>>>> c95ec5ee
        .collect();
    assert!(try_join_all(handles).await.is_ok());
}<|MERGE_RESOLUTION|>--- conflicted
+++ resolved
@@ -130,12 +130,6 @@
     }
 
     // Ensure the core sends a new block.
-<<<<<<< HEAD
-    let ProposerMessage(round, qc, tc) = rx_proposer.recv().await.unwrap();
-    assert_eq!(round, 2);
-    assert_eq!(qc, hight_qc);
-    assert!(tc.is_none());
-=======
     match rx_proposer.recv().await.unwrap() {
         ProposerMessage::Make(round, qc, tc) => {
             assert_eq!(round, 2);
@@ -144,7 +138,6 @@
         }
         _ => panic!("Unexpected protocol message"),
     }
->>>>>>> c95ec5ee
 }
 
 #[tokio::test]
@@ -156,11 +149,7 @@
     // Run a core instance.
     let store_path = ".db_test_commit_block";
     let (public_key, secret_key) = keys().pop().unwrap();
-<<<<<<< HEAD
-    let (tx_core, _rx_proposer, mut rx_commit) =
-=======
     let (tx_core, mut rx_proposer, mut rx_commit) =
->>>>>>> c95ec5ee
         core(public_key, secret_key, committee(), store_path);
 
     // Send a the blocks to the core.
@@ -197,11 +186,7 @@
     let handles: Vec<_> = committee
         .broadcast_addresses(&public_key)
         .into_iter()
-<<<<<<< HEAD
-        .map(|address| listener(address, Some(Bytes::from(expected.clone()))))
-=======
         .map(|(_, address)| listener(address, Some(Bytes::from(expected.clone()))))
->>>>>>> c95ec5ee
         .collect();
     assert!(try_join_all(handles).await.is_ok());
 }